--- conflicted
+++ resolved
@@ -729,16 +729,8 @@
         assertEq(splitterBalance, 2 * tradeFee);
 
         // Withdraw the tokens
-<<<<<<< HEAD
         if (factory.getPairTokenType(address(pair721)) == ILSSVMPairFactoryLike.PairTokenType.ETH) {
-            Splitter(splitterAddress).withdrawAllETH();
-=======
-        if (
-            factory.isPair(address(pair), ILSSVMPairFactoryLike.PairVariant.ERC721_ETH)
-                || factory.isPair(address(pair), ILSSVMPairFactoryLike.PairVariant.ERC1155_ETH)
-        ) {
             Splitter(splitterAddress).withdrawAllETHInSplitter();
->>>>>>> 184693b2
         } else {
             Splitter(splitterAddress).withdrawAllBaseQuoteTokens();
         }
