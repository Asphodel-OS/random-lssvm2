// SPDX-License-Identifier: AGPL-3.0
pragma solidity ^0.8.0;

import {Clone} from "clones-with-immutable-args/Clone.sol";
import {ClonesWithImmutableArgs} from "clones-with-immutable-args/ClonesWithImmutableArgs.sol";

import {SafeTransferLib} from "solmate/utils/SafeTransferLib.sol";
import {IERC721} from "@openzeppelin/contracts/token/ERC721/IERC721.sol";
import {IERC1155} from "@openzeppelin/contracts/token/ERC1155/IERC1155.sol";

import {IOwnershipTransferReceiver} from "../lib/IOwnershipTransferReceiver.sol";
import {OwnableWithTransferCallback} from "../lib/OwnableWithTransferCallback.sol";

import {ILSSVMPair} from "../ILSSVMPair.sol";
import {LSSVMPair} from "../LSSVMPair.sol";
import {ILSSVMPairFactoryLike} from "../ILSSVMPairFactoryLike.sol";
import {ISettings} from "./ISettings.sol";
import {Splitter} from "./Splitter.sol";
import {LSSVMPairERC1155} from "../erc1155/LSSVMPairERC1155.sol";

contract StandardSettings is IOwnershipTransferReceiver, OwnableWithTransferCallback, Clone, ISettings {
    using ClonesWithImmutableArgs for address;
    using SafeTransferLib for address payable;

    uint96 constant MAX_SETTABLE_FEE = 2e17; // Max fee of 20%

    mapping(address => PairInfo) public pairInfos;
    address payable public settingsFeeRecipient;

    Splitter immutable splitterImplementation;
    ILSSVMPairFactoryLike immutable pairFactory;

    event SettingsAddedForPair(address pairAddress);
    event SettingsRemovedForPair(address pairAddress);

    constructor(Splitter _splitterImplementation, ILSSVMPairFactoryLike _pairFactory) {
        splitterImplementation = _splitterImplementation;
        pairFactory = _pairFactory;
    }

    function initialize(address _owner, address payable _settingsFeeRecipient) public {
        require(owner() == address(0), "Initialized");
        __Ownable_init(_owner);
        settingsFeeRecipient = _settingsFeeRecipient;
    }

    // Immutable params

    /**
     * @return Returns the upfront cost to enter into the Settings, in ETH
     */
    function getSettingsCost() public pure returns (uint256) {
        return _getArgUint256(0);
    }

    /**
     * @return Returns the minimum lock duration of the Settings, in seconds
     */
    function getLockDuration() public pure returns (uint64) {
        return _getArgUint64(32);
    }

    /**
     * @return Returns the trade fee split for the duration of the Settings, in bps
     */
    function getFeeSplitBps() public pure returns (uint64) {
        return _getArgUint64(40);
    }

    /**
     * @return Returns the modified royalty amount for the duration of the Settings, in bps
     */
    function getSettingsRoyaltyBps() public pure returns (uint64) {
        return _getArgUint64(48);
    }

    // Admin functions

    /**
     * @param newFeeRecipient The address to receive all payments plus trade fees
     */
    function setSettingsFeeRecipient(address payable newFeeRecipient) public onlyOwner {
        settingsFeeRecipient = newFeeRecipient;
    }

    // View functions

    /**
     * @param pairAddress The address of the pair to look up
     * @return Returns the previously set fee recipient address for a pair
     */
    function getPrevFeeRecipientForPair(address pairAddress) public view returns (address) {
        return pairInfos[pairAddress].prevFeeRecipient;
    }

    /**
     * @notice Fetches the royalty info for a pair address
     * @param pairAddress The address of the pair to look up
     * @return Returns whether the royalty is enabled and the royalty bps if enabled
     */
    function getRoyaltyInfo(address pairAddress) external view returns (bool, uint96) {
        if (LSSVMPair(pairAddress).owner() == address(this)) {
            return (true, getSettingsRoyaltyBps());
        }
        return (false, 0);
    }

    // Functions intended to be called by the pair or pair owner

    /**
     * @notice Callback after ownership is transferred to this contract from a pair
     * This function performs the following:
     * - upfront payment, if any, is taken
     * - pair verification and nft verification (done in pair factory external call)
     * - the modified royalty bps is set (done in pair factory external call)
     * - the previous fee recipient / owner parameters are recorded and saved
     * - a new fee splitter clone is deployed
     * - the fee recipient of the pair is set to the fee splitter
     * @param prevOwner The owner of the pair calling transferOwnership
     */
    function onOwnershipTransferred(address prevOwner, bytes memory) public payable {
        ILSSVMPair pair = ILSSVMPair(msg.sender);

        // Only for trade pairs
        require(pair.poolType() == ILSSVMPair.PoolType.TRADE, "Only TRADE pairs");

        // Prevent high-fee trading pairs
        require(pair.fee() <= MAX_SETTABLE_FEE, "Fee too high");

        // Verify the upfront cost
        require(msg.value == getSettingsCost(), "Insufficient payment");

        // Transfer the ETH to the fee recipient
        if (msg.value > 0) {
            settingsFeeRecipient.safeTransferETH(msg.value);
        }

        // Enable settings in factory contract. This also validates that msg.sender is a valid pair.
        try pairFactory.enableSettingsForPair(address(this), msg.sender) {}
        catch (bytes memory) {
            revert("Pair verification failed");
        }

        // Store the original owner, unlock date, and old fee recipient
        pairInfos[msg.sender] = PairInfo({
            prevOwner: prevOwner,
            unlockTime: uint96(block.timestamp) + getLockDuration(),
            prevFeeRecipient: ILSSVMPair(msg.sender).getFeeRecipient()
        });

        // Deploy the fee splitter clone
        // param1 = parent Settings address, i.e. address(this)
        // param2 = pair address, i.e. msg.sender
        bytes memory data = abi.encodePacked(address(this), msg.sender);
        address splitterAddress = address(splitterImplementation).clone(data);

        // Set the asset (i.e. fee) recipient to be the splitter clone
        ILSSVMPair(msg.sender).changeAssetRecipient(payable(splitterAddress));

        emit SettingsAddedForPair(msg.sender);
    }

    /**
     * @notice Transfers ownership of the pair back to the original owner
     * @param pairAddress The address of the pair to reclaim ownership
     */
    function reclaimPair(address pairAddress) public {
        PairInfo memory pairInfo = pairInfos[pairAddress];

        ILSSVMPair pair = ILSSVMPair(pairAddress);

        // Verify that the caller is the previous pair owner or admin of the NFT collection
        if (msg.sender == pairInfo.prevOwner) {
            // If previous owner, verify that the current time is past the unlock time
            require(block.timestamp > pairInfo.unlockTime, "Lockup not over");
        }
        // Otherwise, if not an authorized address, revert
        else if (!pairFactory.authAllowedForToken(address(pair.nft()), msg.sender)) {
            revert("Not prev owner or collection admin");
        }

        // Split fees (if applicable)
<<<<<<< HEAD
        if (pairFactory.getPairTokenType(pairAddress) == ILSSVMPairFactoryLike.PairTokenType.ETH) {
            Splitter(payable(pair.getFeeRecipient())).withdrawAllETH();
        } else if (pairFactory.getPairTokenType(pairAddress) == ILSSVMPairFactoryLike.PairTokenType.ERC20) {
=======
        if (
            pairFactory.isPair(pairAddress, ILSSVMPairFactoryLike.PairVariant.ERC721_ETH)
                || pairFactory.isPair(pairAddress, ILSSVMPairFactoryLike.PairVariant.ERC1155_ETH)
        ) {
            Splitter(payable(pair.getFeeRecipient())).withdrawAllETHInSplitter();
        } else if (
            pairFactory.isPair(pairAddress, ILSSVMPairFactoryLike.PairVariant.ERC721_ERC20)
                || pairFactory.isPair(pairAddress, ILSSVMPairFactoryLike.PairVariant.ERC1155_ERC20)
        ) {
>>>>>>> 184693b2
            Splitter(payable(pair.getFeeRecipient())).withdrawAllBaseQuoteTokens();
        }

        // Change the fee recipient back
        pair.changeAssetRecipient(payable(pairInfo.prevFeeRecipient));

        // Disable the royalty override
        pairFactory.disableSettingsForPair(address(this), pairAddress);

        // Transfer ownership back to original pair owner
        OwnableWithTransferCallback(pairAddress).transferOwnership(pairInfo.prevOwner, "");

        // Remove pairInfo entry
        delete pairInfos[pairAddress];

        emit SettingsRemovedForPair(pairAddress);
    }

    /**
     * @notice Allows a pair owner to adjust fee % even while a pair has Settings enabled
     * @param pairAddress The address of the pair to change fee
     * @param newFee The new fee to set the pair to, subject to MAX_FEE or less
     */
    function changeFee(address pairAddress, uint96 newFee) public {
        PairInfo memory pairInfo = pairInfos[pairAddress];
        // Verify that the caller is the previous owner of the pair
        require(msg.sender == pairInfo.prevOwner, "Not prev owner");
        require(newFee <= MAX_SETTABLE_FEE, "Fee too high");
        ILSSVMPair(pairAddress).changeFee(newFee);
    }

    /**
     * @notice Allows a pair owner to adjust spot price / delta even while a pair is in an Settings, subject to liquidity considerations
     * @param pairAddress The address of the pair to change spot price and delta for
     * @param newSpotPrice The new spot price
     * @param newDelta The new delta
     */
    function changeSpotPriceAndDelta(address pairAddress, uint128 newSpotPrice, uint128 newDelta, uint256 assetId)
        public
    {
        PairInfo memory pairInfo = pairInfos[pairAddress];

        // Verify that the caller is the previous owner of the pair
        require(msg.sender == pairInfo.prevOwner, "Not prev owner");

        ILSSVMPair pair = ILSSVMPair(pairAddress);

        // Get current price to buy from pair
        (,,, uint256 priceToBuyFromPair,) = pair.getBuyNFTQuote(1);

        // Get new price to buy from pair
        (
            ,
            ,
            ,
            /* error */
            /* new spot price */
            /* new delta */
            uint256 newPriceToBuyFromPair, /* trade fee */ /* protocol fee */
            ,
        ) = pair.bondingCurve().getBuyInfo(newSpotPrice, newDelta, 1, pair.fee(), pairFactory.protocolFeeMultiplier());

        uint256 nftBalance;
        if (pairFactory.getPairNFTType(pairAddress) == ILSSVMPairFactoryLike.PairNFTType.ERC721) {
            nftBalance = IERC721(pair.nft()).balanceOf(pairAddress);
        } else {
            nftBalance = IERC1155(pair.nft()).balanceOf(pairAddress, LSSVMPairERC1155(pairAddress).nftId());
        }

        // If the price to buy is now lower (i.e. NFTs are now cheaper), and there is at least 1 NFT in pair, then make the change
        if ((newPriceToBuyFromPair < priceToBuyFromPair) && nftBalance >= 1) {
            pair.changeSpotPrice(newSpotPrice);
            pair.changeDelta(newDelta);
            return;
        }

        // Get current price to buy from pair
        (,,, uint256 priceToSellToPair,,) = pair.getSellNFTQuote(assetId, 1);

        // Get new price to sell to pair
        (
            ,
            ,
            ,
            /* error */
            /* new spot price */
            /* new delta */
            uint256 newPriceToSellToPair, /* trade fee */ /* protocol fee */
            ,
        ) = pair.bondingCurve().getSellInfo(newSpotPrice, newDelta, 1, pair.fee(), pairFactory.protocolFeeMultiplier());

        // Get token balance of the pair (ETH or ERC20)
        uint256 pairBalance;
        if (pairFactory.getPairTokenType(pairAddress) == ILSSVMPairFactoryLike.PairTokenType.ETH) {
            pairBalance = pairAddress.balance;
        } else if (pairFactory.getPairTokenType(pairAddress) == ILSSVMPairFactoryLike.PairTokenType.ERC20) {
            pairBalance = pair.token().balanceOf(pairAddress);
        }

        // If the new sell price is higher, and there is enough liquidity to support at least 1 sell, then make the change
        if ((newPriceToSellToPair > priceToSellToPair) && pairBalance > newPriceToSellToPair) {
            pair.changeSpotPrice(newSpotPrice);
            pair.changeDelta(newDelta);
            return;
        }

        revert("Pricing and liquidity mismatch");
    }

    /**
     * @notice Allows owners or pair owners to bulk withdraw trade fees from a series of Splitters
     * @param splitterAddresses List of addresses of Splitters to withdraw from
     * @param isETHPair If the underlying Splitter's pair is an ETH pair or not
     */
    function bulkWithdrawFees(address[] calldata splitterAddresses, bool[] calldata isETHPair) external {
        for (uint256 i; i < splitterAddresses.length;) {
            Splitter splitter = Splitter(payable(splitterAddresses[i]));
            if (isETHPair[i]) {
                splitter.withdrawAllETHInSplitter();
            } else {
                splitter.withdrawAllBaseQuoteTokens();
            }
            unchecked {
                ++i;
            }
        }
    }
}<|MERGE_RESOLUTION|>--- conflicted
+++ resolved
@@ -180,21 +180,10 @@
         }
 
         // Split fees (if applicable)
-<<<<<<< HEAD
-        if (pairFactory.getPairTokenType(pairAddress) == ILSSVMPairFactoryLike.PairTokenType.ETH) {
-            Splitter(payable(pair.getFeeRecipient())).withdrawAllETH();
-        } else if (pairFactory.getPairTokenType(pairAddress) == ILSSVMPairFactoryLike.PairTokenType.ERC20) {
-=======
-        if (
-            pairFactory.isPair(pairAddress, ILSSVMPairFactoryLike.PairVariant.ERC721_ETH)
-                || pairFactory.isPair(pairAddress, ILSSVMPairFactoryLike.PairVariant.ERC1155_ETH)
-        ) {
+        ILSSVMPairFactoryLike.PairTokenType pairTokenType = pairFactory.getPairTokenType(pairAddress);
+        if (pairTokenType == ILSSVMPairFactoryLike.PairTokenType.ETH) {
             Splitter(payable(pair.getFeeRecipient())).withdrawAllETHInSplitter();
-        } else if (
-            pairFactory.isPair(pairAddress, ILSSVMPairFactoryLike.PairVariant.ERC721_ERC20)
-                || pairFactory.isPair(pairAddress, ILSSVMPairFactoryLike.PairVariant.ERC1155_ERC20)
-        ) {
->>>>>>> 184693b2
+        } else if (pairTokenType == ILSSVMPairFactoryLike.PairTokenType.ERC20) {
             Splitter(payable(pair.getFeeRecipient())).withdrawAllBaseQuoteTokens();
         }
 
